{
  "name": "html-get",
  "description": "Get the HTML from any website, using prerendering when is necessary.",
  "homepage": "https://documentup.com/Kikobeats/html-get",
  "version": "2.0.13",
  "main": "src/index.js",
  "bin": {
    "html-get": "bin/index.js"
  },
  "author": {
    "email": "josefrancisco.verdu@gmail.com",
    "name": "Kiko Beats",
    "url": "https://kikobeats.com"
  },
  "contributors": [
    {
      "name": "Travis CI",
      "email": "travis@travis-ci.org"
    }
  ],
  "repository": {
    "type": "git",
    "url": "git+https://github.com/Kikobeats/html-get.git"
  },
  "bugs": {
    "url": "https://github.com/Kikobeats/html-get/issues"
  },
  "keywords": [
    "fetch",
    "get",
    "got",
    "headless",
    "html",
    "prerender",
    "request"
  ],
  "dependencies": {
    "@metascraper/helpers": "~5.0.0",
    "debug": "~4.1.1",
    "got": "~9.6.0",
    "he": "~1.2.0",
    "html-encode": "~2.1.1",
<<<<<<< HEAD
    "mem": "~4.3.0",
    "p-cancelable": "~1.1.0",
=======
    "mem": "~4.2.0",
    "p-cancelable": "~2.0.0",
>>>>>>> f21a9911
    "parse-domain": "~2.1.7",
    "reachable-url": "~1.1.8",
    "require-one-of": "~1.0.3",
    "time-span": "~3.0.0"
  },
  "devDependencies": {
    "@commitlint/cli": "latest",
    "@commitlint/config-conventional": "latest",
    "ava": "latest",
    "browserless": "latest",
    "ci-publish": "latest",
    "conventional-github-releaser": "latest",
    "coveralls": "latest",
    "finepack": "latest",
    "git-authors-cli": "latest",
    "git-dirty": "latest",
    "husky": "latest",
    "lint-staged": "latest",
    "lodash": "latest",
    "npm-check-updates": "latest",
    "nyc": "latest",
    "prettier-standard": "latest",
    "puppeteer": "latest",
    "standard": "12",
    "standard-markdown": "latest",
    "standard-version": "latest",
    "top-sites": "latest",
    "write-json-file": "latest"
  },
  "engines": {
    "node": ">= 8"
  },
  "files": [
    "bin",
    "src"
  ],
  "scripts": {
    "clean": "rm -rf node_modules",
    "coverage": "nyc report --reporter=text-lcov | coveralls",
    "lint": "standard-markdown README.md && standard",
    "postrelease": "npm run release:tags && npm run release:github && ci-publish",
    "prerelease": "npm run update:check && git-authors-cli",
    "pretest": "npm run lint",
    "pretty": "prettier-standard index.js {core,test,bin,scripts}/**/*.js --single-quote --print-width 100",
    "release": "git add package.json && standard-version -a",
    "release:github": "conventional-github-releaser -p angular",
    "release:tags": "git push --follow-tags origin HEAD:master",
    "test": "nyc ava --verbose --serial",
    "update": "ncu -a",
    "update:check": "ncu -- --error-level 2"
  },
  "license": "MIT",
  "commitlint": {
    "extends": [
      "@commitlint/config-conventional"
    ]
  },
  "husky": {
    "hooks": {
      "commit-msg": "commitlint -E HUSKY_GIT_PARAMS",
      "pre-commit": "lint-staged"
    }
  },
  "lint-staged": {
    "linters": {
      "package.json": [
        "finepack",
        "git add"
      ],
      "src/auto-domains.json": [
        "node sort",
        "git add"
      ],
      "*.js": [
        "prettier-standard",
        "git add"
      ],
      "*.md": [
        "standard-markdown",
        "git add"
      ]
    }
  },
  "standard-version": {
    "scripts": {
      "prechangelog": "git-authors-cli"
    }
  }
}<|MERGE_RESOLUTION|>--- conflicted
+++ resolved
@@ -40,13 +40,8 @@
     "got": "~9.6.0",
     "he": "~1.2.0",
     "html-encode": "~2.1.1",
-<<<<<<< HEAD
     "mem": "~4.3.0",
-    "p-cancelable": "~1.1.0",
-=======
-    "mem": "~4.2.0",
     "p-cancelable": "~2.0.0",
->>>>>>> f21a9911
     "parse-domain": "~2.1.7",
     "reachable-url": "~1.1.8",
     "require-one-of": "~1.0.3",
